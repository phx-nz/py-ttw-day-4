__all__ = ["ConfigService", "Env"]

from enum import StrEnum, auto
from os import getenv
from typing import Any, ClassVar, Self, TYPE_CHECKING

from pydantic import BaseModel
from pydantic_settings import (
    BaseSettings,
    SettingsConfigDict,
)

from services.base import BaseService


class Env(StrEnum):
    """
    Possible values for the ``PY_ENV`` environment variable.
    See ``.env`` for more information.
    """

    development = auto()
    production = auto()
    test = auto()


def get_env_name() -> Env:
    """
    Returns the environment name, used to decide which ``.env.*`` file to load.
    """
    return Env[getenv("PY_ENV", Env.development)]


class BaseConfig(BaseModel):
    """
    Provides runtime configuration values (e.g., environment vars) for the application.
    """
    auth0_domain: str
    auth0_audience: str
    auth0_issuer: str
    auth0_algorithms: str

    db_host: str
    db_port: int
    db_user: str
    db_password: str
    db_database: str
    db_protocol: str

    @property
    def db_connection_string(self) -> str:
        """
        Assembles the DB connection string for :py:func:`sqlalchemy.create_engine`.

        :see: https://docs.sqlalchemy.org/en/20/tutorial/engine.html
        """
        return (
            # If SQLite, assume in-memory database.
            f"{self.db_protocol}"
            if self.db_protocol.startswith("sqlite")
            else f"{self.db_protocol}://{self.db_user}:{self.db_password}@{self.db_host}:{self.db_port}/{self.db_database}"
        )

class AppConfig(BaseConfig, BaseSettings):
    """
    Loads configuration values for the app from environment variables.

    :see: https://fastapi.tiangolo.com/advanced/settings/
    """

    env: ClassVar[Env] = get_env_name()

    model_config = SettingsConfigDict(
        # Conventionally, env vars are specified in SHOUTING_SNAKE_CASE, but we want to
        # access them using regular snake_case in our code.
        # :see: https://github.com/pydantic/pydantic/issues/1105
        case_sensitive=False,
        # Load values from a ``.env.*`` file.
        # Note that environment variables always take precedence.
        # :see: https://docs.pydantic.dev/latest/concepts/pydantic_settings/#dotenv-env-support
        env_file=f".env.{env}",
    )

    @property
    def is_production(self) -> bool:
        """
        :returns: whether we are operating in a production environment.
        """
        return self.env == Env.production

    @property
    def is_development(self) -> bool:
        """
        :returns: whether we are operating in a development environment.
        """
        return self.env == Env.development

    @property
    def is_test(self) -> bool:
        """
        :returns: whether we are operating in a test environment.
        """
        return self.env == Env.test


class TestConfig(BaseSettings):
    """
    Overrides configuration values for unit tests.
    """

    __test__ = False

    env: ClassVar[Env] = Env.test
    db_connection_string: ClassVar[str] = "sqlite+aiosqlite://"

    is_production: ClassVar[bool] = False
    is_development: ClassVar[bool] = False
    is_test: ClassVar[bool] = True


<<<<<<< HEAD
class ConfigService(BaseService):
    """
    Provides access to app configuration as a service.
    """
    provides = "config"
=======
if TYPE_CHECKING:
    # Teach IDE how to interpret :py:meth:`ConfigService.__getattr__`.
    class ConfigService(BaseConfig):
        pass
>>>>>>> 4da8004b

else:

    class ConfigService(BaseService):
        """
        Provides application configuration as a service.
        """

        provides = "config"

        @classmethod
        def factory(cls) -> Self:
            return ConfigService(
                TestConfig() if get_env_name() == Env.test else AppConfig()
            )

        def __init__(self, config: BaseConfig):
            super().__init__()
            self.config = config

        def __getattr__(self, item: str) -> Any:
            """
            Returns the config value for the specified key.
            """
            return getattr(self.config, item)<|MERGE_RESOLUTION|>--- conflicted
+++ resolved
@@ -35,6 +35,7 @@
     """
     Provides runtime configuration values (e.g., environment vars) for the application.
     """
+
     auth0_domain: str
     auth0_audience: str
     auth0_issuer: str
@@ -60,6 +61,7 @@
             if self.db_protocol.startswith("sqlite")
             else f"{self.db_protocol}://{self.db_user}:{self.db_password}@{self.db_host}:{self.db_port}/{self.db_database}"
         )
+
 
 class AppConfig(BaseConfig, BaseSettings):
     """
@@ -118,18 +120,10 @@
     is_test: ClassVar[bool] = True
 
 
-<<<<<<< HEAD
-class ConfigService(BaseService):
-    """
-    Provides access to app configuration as a service.
-    """
-    provides = "config"
-=======
 if TYPE_CHECKING:
     # Teach IDE how to interpret :py:meth:`ConfigService.__getattr__`.
     class ConfigService(BaseConfig):
         pass
->>>>>>> 4da8004b
 
 else:
 
