--- conflicted
+++ resolved
@@ -28,11 +28,7 @@
 
 [scripts]
 app-cli = "python -m cli.main"
-<<<<<<< HEAD
-dev-server = "uvicorn api.main:app --reload"
+dev-server = "uvicorn api.main:app --host 0.0.0.0 --reload"
 docker-start = "docker compose -f ./docker/docker-compose.yml up --build --detach"
 docker-stop = "docker compose -f ./docker/docker-compose.yml down"
-=======
-dev-server = "uvicorn api.main:app --host 0.0.0.0 --reload"
->>>>>>> e14f7bba
 server = "uvicorn api.main:app --host 0.0.0.0"