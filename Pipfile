[[source]]
url = "https://pypi.org/simple"
verify_ssl = true
name = "pypi"

[packages]
fastapi = "*"
orjson = "*"
pydantic = "*"
uvicorn = { extras = ["standard"], version = "*" }

[dev-packages]
py-ttw-day-2 = { file = ".", editable = true }
autohooks = "*"
autohooks-plugin-black = "*"
autohooks-plugin-pytest = "*"
autohooks-plugin-ruff = "*"
black = "*"
httpx = "*"
ipython = "*"
pipenv = "*"
pytest = "*"
pytest-httpx = "*"
ruff = "*"
typer = { extras = ["all"], version = "*" }

[requires]
python_version = "3.12"

[scripts]
app-cli = "python -m cli.main"
dev-server = "uvicorn api.main:app --host 0.0.0.0 --reload"
<<<<<<< HEAD
docker-reset-db = "docker volume rm docker_db-data"
=======
>>>>>>> 3ed4349c
docker-start = "docker compose -f ./docker/docker-compose.yml up --build --detach"
docker-stop = "docker compose -f ./docker/docker-compose.yml down"
server = "uvicorn api.main:app --host 0.0.0.0"<|MERGE_RESOLUTION|>--- conflicted
+++ resolved
@@ -30,10 +30,7 @@
 [scripts]
 app-cli = "python -m cli.main"
 dev-server = "uvicorn api.main:app --host 0.0.0.0 --reload"
-<<<<<<< HEAD
 docker-reset-db = "docker volume rm docker_db-data"
-=======
->>>>>>> 3ed4349c
 docker-start = "docker compose -f ./docker/docker-compose.yml up --build --detach"
 docker-stop = "docker compose -f ./docker/docker-compose.yml down"
 server = "uvicorn api.main:app --host 0.0.0.0"