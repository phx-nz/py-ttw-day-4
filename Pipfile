--- conflicted
+++ resolved
@@ -29,12 +29,7 @@
 
 [scripts]
 app-cli = "python -m cli.main"
-<<<<<<< HEAD
 dev-server = "uvicorn api.main:app --host 0.0.0.0 --reload"
 docker-start = "docker compose -f ./docker/docker-compose.yml up --build --detach"
 docker-stop = "docker compose -f ./docker/docker-compose.yml down"
-server = "uvicorn api.main:app --host 0.0.0.0"
-=======
-dev-server = "uvicorn api.main:app --reload"
-server = "uvicorn api.main:app"
->>>>>>> fba34b81
+server = "uvicorn api.main:app"